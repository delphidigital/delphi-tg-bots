import dotenv from 'dotenv';
import crypto from 'crypto';
import express from 'express';
<<<<<<< HEAD
import { ReadsConfig, readsBot, Option } from './bots/reads.js';
=======
import { ReadsConfig, readsBot, Sector } from './bots/reads.js';
import audit from 'express-requests-logger';
import SmeeClient from 'smee-client';

dotenv.config({ debug: true });
>>>>>>> 0642f84b

const {
  DELPHI_API_BASE_URL,
  DELPHI_READS_BOT_TOKEN,
  DELPHI_READS_WEBHOOK_URL,
  DEV,
  PORT,
} = process.env;

if (!DELPHI_API_BASE_URL) throw new Error('"DELPHI_API_BASE_URL" env var is required!');
if (!DELPHI_READS_BOT_TOKEN) throw new Error('"DELPHI_READS_BOT_TOKEN" env var is required!');
if (!DELPHI_READS_WEBHOOK_URL) throw new Error('"DELPHI_READS_WEBHOOK_URL" env var is required!');

<<<<<<< HEAD
const app = express();
const port = DELPHI_READS_BOT_PORT || 6000;

const types: Option[] = [
  { slug: 'reads', title: 'Reads' },
  { slug: 'media', title: 'Media' },
  { slug: 'tweets', title: 'Tweets' },
  { slug: 'news', title: 'News' },
  { slug: 'podcast', title: 'Podcast' },
  { slug: 'other', title: 'Other' },
];

const sectors: Option[] = [
=======
const sectors: Sector[] = [
>>>>>>> 0642f84b
  { slug: 'general', title: 'General' },
  { slug: 'finance', title: 'DeFi' },
  { slug: 'infrastructure', title: 'Infrastructure' },
  { slug: 'macro-markets', title: 'Macro & Markets' },
  { slug: 'metaverse', title: 'NFTs & Gaming' },
];

const readsBotConfiguration: ReadsConfig = {
  botToken: DELPHI_READS_BOT_TOKEN,
  delphiApi: {
    baseUrl: DELPHI_API_BASE_URL,
  },
  sectors,
<<<<<<< HEAD
  types,
  webhookUrl: DELPHI_READS_WEBHOOK_URL,
=======
>>>>>>> 0642f84b
};

const bot = readsBot(readsBotConfiguration);

console.log('Configuration:', {
  DELPHI_API_BASE_URL,
  DELPHI_READS_WEBHOOK_URL,
  DELPHI_READS_BOT_TOKEN: DELPHI_READS_BOT_TOKEN.replaceAll(/./g, '*'),
});

const readsWebhookPath = '/webhooks/reads';

const app = express();
const port = PORT || 5555;

if (DEV) {
  // setup webhook proxy to local server
  const smee = new SmeeClient({
    source: DELPHI_READS_WEBHOOK_URL,
    target: `http://localhost:${port}${readsWebhookPath}`,
    logger: console,
  });

  await smee.start();
}

// log requests
app.use(audit({
  request: {
    maskHeaders: ['x-telegram-bot-api-secret-token']
  }
}));

// use this instead of createWebhook() so we can easily proxy thru smee locally
const secretToken = crypto.randomBytes(64).toString("hex");
app.use(bot.webhookCallback(readsWebhookPath, { secretToken }));
await bot.telegram.setWebhook(DELPHI_READS_WEBHOOK_URL, { secret_token: secretToken });

// configure dev-only endpoints
if (DEV) {
  // for posting reads items to localhost when running locally
  app.post(`/reads`, (req, res) => {
    console.log('POST /reads', req.body);
    res.sendStatus(200);
  });
}

// Start Express Server
app.listen(port, () => {
  console.log(`Express server is listening on ${port}`);
});<|MERGE_RESOLUTION|>--- conflicted
+++ resolved
@@ -1,15 +1,12 @@
 import dotenv from 'dotenv';
 import crypto from 'crypto';
 import express from 'express';
-<<<<<<< HEAD
+
 import { ReadsConfig, readsBot, Option } from './bots/reads.js';
-=======
-import { ReadsConfig, readsBot, Sector } from './bots/reads.js';
 import audit from 'express-requests-logger';
 import SmeeClient from 'smee-client';
 
 dotenv.config({ debug: true });
->>>>>>> 0642f84b
 
 const {
   DELPHI_API_BASE_URL,
@@ -23,10 +20,6 @@
 if (!DELPHI_READS_BOT_TOKEN) throw new Error('"DELPHI_READS_BOT_TOKEN" env var is required!');
 if (!DELPHI_READS_WEBHOOK_URL) throw new Error('"DELPHI_READS_WEBHOOK_URL" env var is required!');
 
-<<<<<<< HEAD
-const app = express();
-const port = DELPHI_READS_BOT_PORT || 6000;
-
 const types: Option[] = [
   { slug: 'reads', title: 'Reads' },
   { slug: 'media', title: 'Media' },
@@ -37,9 +30,6 @@
 ];
 
 const sectors: Option[] = [
-=======
-const sectors: Sector[] = [
->>>>>>> 0642f84b
   { slug: 'general', title: 'General' },
   { slug: 'finance', title: 'DeFi' },
   { slug: 'infrastructure', title: 'Infrastructure' },
@@ -53,11 +43,7 @@
     baseUrl: DELPHI_API_BASE_URL,
   },
   sectors,
-<<<<<<< HEAD
   types,
-  webhookUrl: DELPHI_READS_WEBHOOK_URL,
-=======
->>>>>>> 0642f84b
 };
 
 const bot = readsBot(readsBotConfiguration);
