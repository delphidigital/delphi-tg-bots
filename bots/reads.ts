import { Telegraf, session, type Context } from 'telegraf';
import { message } from 'telegraf/filters';
import type { Update } from 'telegraf/types';
import Markup from 'telegraf/markup';

type ReadsState = 'await_description' | 'await_title' | 'await_url' | 'build' | 'none';

interface DelphiApi {
  baseUrl: string;
  cookieName?: string;
  cookieValue?: string;
}

export interface ReadsConfig {
  delphiApi: DelphiApi;
  botToken: string;
  secretToken: string;
  webhookUrl: string;
  sectors: Sector[];
}

export interface Sector {
  slug: string;
  title: string;
}

interface ReadsItem {
  title: string;
  link: string;
  description: string;
  image_url: string;
  taxonomy: string[];
  tags: string[];
}

interface ReadsSession {
  state: ReadsState;
  item: ReadsItem;
}

interface ReadsContext<U extends Update = Update> extends Context<U> {
  session: ReadsSession;
}

interface UrlMetadata {
  title?: string;
  description?: string;
  image?: string;
}

const createNewItem = (): ReadsItem => ({
  title: '',
  link: '',
  description: '',
  image_url: '',
  taxonomy: [],
  tags: [],
});

const createDefaultSession = (): ReadsSession => ({
  state: 'none',
  item: createNewItem(),
});

/*
 * 
 * Utils
 *
 */

const previewText = ({ item }: ReadsSession): string => {
  return `here is what we've got so far:

Title: 
${item.title}

Description: 
${item.description}

Sector: ${item.taxonomy[0] || ''}
Type: ${item.tags[0] || ''}

Image: ${item.image_url}
`;
};

const getSectorLabel = (sectors: Sector[], sector: string) => {
  return sectors.find(({slug}) => slug === sector).title;
}

const normalizeUrl = (url: string) => {
  let cleanUrl = url;

  if (!cleanUrl.startsWith('http')) {
    cleanUrl = `https://${cleanUrl}`;
  }

  // enforce https
  cleanUrl = cleanUrl.replace('http://', 'https://');

  // normalize twitter links
  cleanUrl = cleanUrl.replace('twitter.com', 'x.com');

  // remove query params from x.com links
  if (cleanUrl.includes('x.com')) {
    const u = new URL(cleanUrl);
    cleanUrl = u.origin + u.pathname;
  }

  return cleanUrl;
};

const delphiApiUrl = (path: string, config: ReadsConfig) => {
  return `${config.delphiApi.baseUrl}${path}`
};

const fetchUrlMetadata = async (url: string, config: ReadsConfig): Promise<UrlMetadata> => {
  const metadataUrl = delphiApiUrl(`/api/v1/reads/link-metadata?url=${url}`, config);
  console.log(`fetching metadata for ${url} from ${metadataUrl}`);
  const res = await fetch(metadataUrl);
  if (res.status === 200) {
    return res.json() as UrlMetadata;
  } else {
    console.log(`received ${res.status} fetching url metadata for ${url}`);
    throw new Error('fetch url metadata error');
  }
};

const ensureLinkSet = async (ctx: ReadsContext, callback: Function) => {
  if (!ctx.session.item.link) {
    await ctx.reply('send me a link first');
    return;
  }

  await callback();
};

/*
 *
 * Telegram Helpers
 *
 */

const replyWithPreview = async (ctx: ReadsContext) => {
  // await ctx.reply(previewText(ctx.session), { parse_mode: 'Markdown' });
  await ctx.reply(previewText(ctx.session));
  await displayMenu(ctx);
};

const displayMenu = async (ctx: ReadsContext) => {
  const buttons = Markup.inlineKeyboard([
    [
      Markup.button.callback('Set Title', 'settitle'),
      Markup.button.callback('Set Description', 'setdescription')
    ],
    [
      Markup.button.callback('Set Type', 'settype'),
      Markup.button.callback('Set Sector', 'setsector')
    ],
    [
      Markup.button.callback('Start Over', 'new'),
      Markup.button.callback('Post It!', 'post')
    ],
  ]);
  await ctx.reply('What would you like to do?', buttons);
};

<<<<<<< HEAD
const displaySectorMenu = async (ctx: ReadsContext, sectors: Sector[]) => {
  const buttonRows = [];
  for (let i = 0; i < sectors.length; i+= 2) {
    const chunk = sectors.slice(i, i + 2);
    const sectorRowButtons = chunk.map(({ slug, title }) => Markup.button.callback(title, `setsector_${slug}`));
    buttonRows.push(sectorRowButtons);
  }
  const buttons = Markup.inlineKeyboard(buttonRows);
  await ctx.reply('Select a sector:', buttons);
=======
const returnToBuildStateAndRenderPreview = async (ctx: ReadsContext) => {
  ctx.session.state = 'build';
  await replyWithPreview(ctx);
};

const resetState = (ctx: ReadsContext) => {
  ctx.session.state = 'none';
  ctx.session.item = createNewItem();
>>>>>>> a2f4ffe9
};

/*
 *
 * handlers
 *
 */

const handleNew = async (ctx: ReadsContext) => {
  resetState(ctx);
  ctx.session.state = 'await_url';
  await ctx.reply('what url do you want post?');
};

const handlePost = async (ctx: ReadsContext) => {
  ensureLinkSet(ctx, async () => {
    await ctx.reply('TODO: implement me');
  });
};

const handleSetDescription = async (ctx: ReadsContext) => {
  ensureLinkSet(ctx, async () => {
    ctx.session.state = 'await_description';
    await ctx.reply('what description do you want?');
  });
};

const handleSetTaxonomy = async (ctx: ReadsContext, sectors: Sector[]) => {
  ensureLinkSet(ctx, async () => {
    await displaySectorMenu(ctx, sectors);
  });
};

const handleSetTitle = async (ctx: ReadsContext) => {
  ensureLinkSet(ctx, async () => {
    ctx.session.state = 'await_title';
    await ctx.reply('what title do you want?');
  });
};

const handleSetTag = async (ctx: ReadsContext) => {
  ensureLinkSet(ctx, async () => {
    await ctx.reply('TODO: implement me');
  });
};

/*
 *
 * Update Handlers
 *
 */

const handleUpdateDescription = async (description: string, ctx: ReadsContext) => {
  if (description.length > 500) {
    await ctx.reply('sorry, that description too long');
    await handleSetDescription(ctx);
    return;
  }

  ctx.session.item.description = description;
  await returnToBuildStateAndRenderPreview(ctx);
};

const handleUpdateTitle = async (title: string, ctx: ReadsContext) => {
  ctx.session.item.title = title;
  await returnToBuildStateAndRenderPreview(ctx);
};

const handleUpdateUrl = async (url: string, ctx: ReadsContext, config: ReadsConfig) => {
  resetState(ctx);

  const cleanUrl = normalizeUrl(url);
  let metadata: UrlMetadata;

  ctx.session.item.link = cleanUrl;

  try {
    metadata = await fetchUrlMetadata(cleanUrl, config);
  } catch (e) {
    await ctx.reply('sorry, I could not fetch that url');
    await handleNew(ctx);
    return;
  }

  const { description, image, title } = metadata;

  if (!cleanUrl.includes('x.com')) {
    // not twitter, so save the title
    ctx.session.item.title = title || '';
  }

  ctx.session.item.description
    = (description && description.length > 500)
      ? description.substring(0, 497) + '...'
      : description || '';

  ctx.session.item.image_url = image || '';
  ctx.session.state = 'build';

  await replyWithPreview(ctx);
};

/*
 *
 * Bot Setup
 *
 *
 */
export const readsBot = (config: ReadsConfig) => {
  const { botToken, sectors, secretToken: _, webhookUrl: _webhookUrlStr } = config;
  // const webhookUrl = new URL(webhookUrlStr);

  const bot = new Telegraf<ReadsContext>(botToken);

  // setup session
  bot.use(session({ defaultSession: createDefaultSession }));

  // commands
  bot.command('new', handleNew);
  bot.command('post', handlePost);
  bot.command('preview', replyWithPreview);
  bot.command('setdescription', handleSetDescription);
  bot.command('settitle', handleSetTitle);
  bot.command('settype', handleSetTag);
  bot.command('setsector', async (ctx) => { await handleSetTaxonomy(ctx, config.sectors)});

  // actions
  bot.action('new', handleNew);
  bot.action('post', handlePost);
  bot.action('setdescription', handleSetDescription);
  bot.action('settitle', handleSetTitle);
  bot.action('settype', handleSetTag);
  bot.action('setsector', async (ctx) => { await handleSetTaxonomy(ctx, config.sectors)});

  // dynamic actions
  bot.action(/setsector_(.+)/, async (ctx) => {
    ctx.session.item.taxonomy = [getSectorLabel(config.sectors, ctx.match[1])];
    await replyWithPreview(ctx);
  })

  // message handlers
  bot.on(message('text'), async (ctx) => {
    const { state } = ctx.session;
    const { text } = ctx.msg;

    if (state === 'await_url') {
      await handleUpdateUrl(text, ctx, config);
    }
    else if (state === 'await_description') {
      await handleUpdateDescription(text, ctx);
    }
    else if (state === 'await_title') {
      await handleUpdateTitle(text, ctx);
    }
    else if (text === 'state') {
      await ctx.reply(`\`\`\`\n${JSON.stringify(ctx.session, null, 2)}\n\`\`\``, { parse_mode: 'Markdown' });
    } else if (text.startsWith('http')) {
      await handleUpdateUrl(text, ctx, config);
    } else {
      // unknown message. see if it's a url...
      ctx.reply('paste a url to get started');
    }
  });

  // launch bot
  // const port = webhookUrl.port ? parseInt(webhookUrl.port) : 443;

  // const webhookConfig = {
  //   domain: webhookUrl.hostname,
  //   port,
  //   path: webhookUrl.pathname,
  //   secretToken,
  // }

  // console.log(webhookConfig);

  bot.launch();
  // bot.launch({
  //   webhook: webhookConfig
  // });

  return bot;
}<|MERGE_RESOLUTION|>--- conflicted
+++ resolved
@@ -165,7 +165,6 @@
   await ctx.reply('What would you like to do?', buttons);
 };
 
-<<<<<<< HEAD
 const displaySectorMenu = async (ctx: ReadsContext, sectors: Sector[]) => {
   const buttonRows = [];
   for (let i = 0; i < sectors.length; i+= 2) {
@@ -175,7 +174,8 @@
   }
   const buttons = Markup.inlineKeyboard(buttonRows);
   await ctx.reply('Select a sector:', buttons);
-=======
+};
+
 const returnToBuildStateAndRenderPreview = async (ctx: ReadsContext) => {
   ctx.session.state = 'build';
   await replyWithPreview(ctx);
@@ -184,7 +184,6 @@
 const resetState = (ctx: ReadsContext) => {
   ctx.session.state = 'none';
   ctx.session.item = createNewItem();
->>>>>>> a2f4ffe9
 };
 
 /*
